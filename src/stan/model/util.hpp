#ifndef STAN_MODEL_UTIL_HPP
#define STAN_MODEL_UTIL_HPP

#include <stan/math/fwd/scal/fun/square.hpp>
#include <stan/math/fwd/core.hpp>
#include <stan/math/prim/mat/fun/Eigen.hpp>
#include <stan/math/rev/mat/fun/grad.hpp>
#include <stan/math/rev/core.hpp>
#include <stan/math/mix/mat/functor/derivative.hpp>
#include <stan/math/mix/mat/functor/grad_hessian.hpp>
#include <stan/math/mix/mat/functor/grad_tr_mat_times_hessian.hpp>
#include <stan/math/rev/mat/functor/gradient.hpp>
#include <stan/math/fwd/mat/functor/gradient.hpp>
#include <stan/math/mix/mat/functor/gradient_dot_vector.hpp>
#include <stan/math/mix/mat/functor/hessian.hpp>
#include <stan/math/mix/mat/functor/hessian_times_vector.hpp>
#include <stan/math/fwd/mat/functor/jacobian.hpp>
#include <stan/math/rev/mat/functor/jacobian.hpp>
#include <stan/math/mix/mat/functor/partial_derivative.hpp>

#include <cmath>
#include <iomanip>
#include <iostream>
#include <vector>

namespace stan {

  namespace model {

    /**
     * Helper function to calculate log probability for
     * <code>double</code> scalars up to a proportion.
     *
     * This implementation wraps the <code>double</code> values in
     * <code>stan::math::var</code> and calls the model's
     * <code>log_prob()</code> function with <code>propto=true</code>
     * and the specified parameter for applying the Jacobian
     * adjustment for transformed parameters.
     *
     * @tparam propto True if calculation is up to proportion
     * (double-only terms dropped).
     * @tparam jacobian_adjust_transform True if the log absolute
     * Jacobian determinant of inverse parameter transforms is added to
     * the log probability.
     * @tparam M Class of model.
     * @param[in] model Model.
     * @param[in] params_r Real-valued parameters.
     * @param[in] params_i Integer-valued parameters.
     * @param[in,out] msgs
     */
    template <bool jacobian_adjust_transform, class M>
    double log_prob_propto(const M& model,
                           std::vector<double>& params_r,
                           std::vector<int>& params_i,
                           std::ostream* msgs = 0) {
      using stan::math::var;
      using std::vector;
      vector<var> ad_params_r;
      for (size_t i = 0; i < model.num_params_r(); ++i)
        ad_params_r.push_back(params_r[i]);
      try {
        double lp
          = model.template log_prob<true, jacobian_adjust_transform>
          (ad_params_r, params_i, msgs).val();
        stan::math::recover_memory();
        return lp;
      } catch (std::exception &ex) {
        stan::math::recover_memory();
        throw;
      }
    }

    /**
     * Compute the gradient using reverse-mode automatic
     * differentiation, writing the result into the specified
     * gradient, using the specified perturbation.
     *
     * @tparam propto True if calculation is up to proportion
     * (double-only terms dropped).
     * @tparam jacobian_adjust_transform True if the log absolute
     * Jacobian determinant of inverse parameter transforms is added to
     * the log probability.
     * @tparam M Class of model.
     * @param[in] model Model.
     * @param[in] params_r Real-valued parameters.
     * @param[in] params_i Integer-valued parameters.
     * @param[out] gradient Vector into which gradient is written.
     * @param[in,out] msgs
     */
    template <bool propto, bool jacobian_adjust_transform, class M>
    double log_prob_grad(const M& model,
                         std::vector<double>& params_r,
                         std::vector<int>& params_i,
                         std::vector<double>& gradient,
                         std::ostream* msgs = 0) {
      using std::vector;
      using stan::math::var;
      double lp;
      try {
        vector<var> ad_params_r(params_r.size());
        for (size_t i = 0; i < model.num_params_r(); ++i) {
          stan::math::var var_i(params_r[i]);
          ad_params_r[i] = var_i;
        }
        var adLogProb
          = model.template log_prob<propto, jacobian_adjust_transform>
          (ad_params_r, params_i, msgs);
        lp = adLogProb.val();
        adLogProb.grad(ad_params_r, gradient);
      } catch (const std::exception &ex) {
        stan::math::recover_memory();
        throw;
      }
      stan::math::recover_memory();
      return lp;
    }

    /**
     * Helper function to calculate log probability for
     * <code>double</code> scalars up to a proportion.
     *
     * This implementation wraps the <code>double</code> values in
     * <code>stan::math::var</code> and calls the model's
     * <code>log_prob()</code> function with <code>propto=true</code>
     * and the specified parameter for applying the Jacobian
     * adjustment for transformed parameters.
     *
     * @tparam propto True if calculation is up to proportion
     * (double-only terms dropped).
     * @tparam jacobian_adjust_transform True if the log absolute
     * Jacobian determinant of inverse parameter transforms is added to
     * the log probability.
     * @tparam M Class of model.
     * @param[in] model Model.
     * @param[in] params_r Real-valued parameters.
     * @param[in,out] msgs
     */
    template <bool jacobian_adjust_transform, class M>
    double log_prob_propto(const M& model,
                           Eigen::VectorXd& params_r,
                           std::ostream* msgs = 0) {
      using stan::math::var;
      using std::vector;
      vector<int> params_i(0);

      double lp;
      try {
        vector<var> ad_params_r;
        for (size_t i = 0; i < model.num_params_r(); ++i)
          ad_params_r.push_back(params_r(i));
        lp
          = model
          .template log_prob<true,
                             jacobian_adjust_transform>(ad_params_r,
                                                        params_i, msgs)
          .val();
      } catch (std::exception &ex) {
        stan::math::recover_memory();
        throw;
      }
      stan::math::recover_memory();
      return lp;
    }

    /**
     * Compute the gradient using reverse-mode automatic
     * differentiation, writing the result into the specified
     * gradient, using the specified perturbation.
     *
     * @tparam propto True if calculation is up to proportion
     * (double-only terms dropped).
     * @tparam jacobian_adjust_transform True if the log absolute
     * Jacobian determinant of inverse parameter transforms is added to
     * the log probability.
     * @tparam M Class of model.
     * @param[in] model Model.
     * @param[in] params_r Real-valued parameters.
     * @param[out] gradient Vector into which gradient is written.
     * @param[in,out] msgs
     */
    template <bool propto, bool jacobian_adjust_transform, class M>
    double log_prob_grad(const M& model,
                         Eigen::VectorXd& params_r,
                         Eigen::VectorXd& gradient,
                         std::ostream* msgs = 0) {
      using std::vector;
      using stan::math::var;

      Eigen::Matrix<var, Eigen::Dynamic, 1> ad_params_r(params_r.size());
      for (size_t i = 0; i < model.num_params_r(); ++i) {
        stan::math::var var_i(params_r[i]);
        ad_params_r[i] = var_i;
      }
      try {
        var adLogProb
          = model
          .template log_prob<propto,
                             jacobian_adjust_transform>(ad_params_r, msgs);
        double val = adLogProb.val();
        stan::math::grad(adLogProb, ad_params_r, gradient);
        return val;
      } catch (std::exception &ex) {
        stan::math::recover_memory();
        throw;
      }
    }

    /**
     * Compute the gradient using finite differences for
     * the specified parameters, writing the result into the
     * specified gradient, using the specified perturbation.
     *
     * @tparam propto True if calculation is up to proportion
     * (double-only terms dropped).
     * @tparam jacobian_adjust_transform True if the log absolute
     * Jacobian determinant of inverse parameter transforms is added to the
     * log probability.
     * @tparam M Class of model.
     * @param model Model.
     * @param params_r Real-valued parameters.
     * @param params_i Integer-valued parameters.
     * @param[out] grad Vector into which gradient is written.
     * @param epsilon
     * @param[in,out] msgs
     */
    template <bool propto, bool jacobian_adjust_transform, class M>
    void finite_diff_grad(const M& model,
                          std::vector<double>& params_r,
                          std::vector<int>& params_i,
                          std::vector<double>& grad,
                          double epsilon = 1e-6,
                          std::ostream* msgs = 0) {
      std::vector<double> perturbed(params_r);
      grad.resize(params_r.size());
      for (size_t k = 0; k < params_r.size(); k++) {
        perturbed[k] += epsilon;
        double logp_plus
          = model
          .template log_prob<propto,
                             jacobian_adjust_transform>(perturbed, params_i,
                                                        msgs);
        perturbed[k] = params_r[k] - epsilon;
        double logp_minus
          = model
          .template log_prob<propto,
                             jacobian_adjust_transform>(perturbed, params_i,
                                                        msgs);
        double gradest = (logp_plus - logp_minus) / (2*epsilon);
        grad[k] = gradest;
        perturbed[k] = params_r[k];
      }
    }


    /**
     * Test the log_prob_grad() function's ability to produce
     * accurate gradients using finite differences.  This shouldn't
     * be necessary when using autodiff, but is useful for finding
     * bugs in hand-written code (or var).
     *
     * @tparam propto True if calculation is up to proportion
     * (double-only terms dropped).
     * @tparam jacobian_adjust_transform True if the log absolute
     * Jacobian determinant of inverse parameter transforms is added to the
     * log probability.
     * @tparam M Class of model.
     * @tparam Writer Class of writer callback
     * @param model Model.
     * @param params_r Real-valued parameter vector.
     * @param params_i Integer-valued parameter vector.
<<<<<<< HEAD
     * @param writer Writer callback for output.
     * @param epsilon Real-valued scalar saying how much to perturb. Defaults to 1e-6.
     * @param error Real-valued scalar saying how much error to allow. Defaults to 1e-6.
     * @param msgs Stream to which Stan programs write. Defaults to 0.
=======
     * @param epsilon Real-valued scalar saying how much to perturb. Reasonable value is 1e-6.
     * @param error Real-valued scalar saying how much error to allow. Reasonable value is 1e-6.
     * @param o Output stream for messages.
     * @param msgs Stream to which Stan programs write.
>>>>>>> develop
     * @return number of failed gradient comparisons versus allowed
     * error, so 0 if all gradients pass
     */
    template <bool propto, bool jacobian_adjust_transform, class M, class Writer>
    int test_gradients(const M& model,
                       std::vector<double>& params_r,
                       std::vector<int>& params_i,
                       Writer& writer,
                       double epsilon = 1e-6,
                       double error = 1e-6,
                       std::ostream* msgs = 0) {
      std::vector<double> grad;
      double lp
        = log_prob_grad<propto, jacobian_adjust_transform>(model,
                                                           params_r,
                                                           params_i,
                                                           grad,
                                                           msgs);

      std::vector<double> grad_fd;
      finite_diff_grad<false,
                       true,
                       M>(model,
                          params_r, params_i,
                          grad_fd, epsilon,
                          msgs);

      int num_failed = 0;

      std::stringstream msg;
      msg << " Log probability = " << lp;

      writer();
      writer(msg.str());
      writer();

      msg.str(std::string());
      msg.clear();
      msg << std::setw(10) << "param idx"
          << std::setw(16) << "value"
          << std::setw(16) << "model"
          << std::setw(16) << "finite diff"
          << std::setw(16) << "error";

      writer();
      writer(msg.str());
      writer();

      for (size_t k = 0; k < params_r.size(); k++) {
        msg.str(std::string());
        msg.clear();
        msg << std::setw(10) << k
            << std::setw(16) << params_r[k]
            << std::setw(16) << grad[k]
            << std::setw(16) << grad_fd[k]
            << std::setw(16) << (grad[k] - grad_fd[k]);
        writer(msg.str());

        if (std::fabs(grad[k] - grad_fd[k]) > error)
          num_failed++;
      }
      return num_failed;
    }


    /**
     * Evaluate the log-probability, its gradient, and its Hessian
     * at params_r. This default version computes the Hessian
     * numerically by finite-differencing the gradient, at a cost of
     * O(params_r.size()^2).
     *
     * @tparam propto True if calculation is up to proportion
     * (double-only terms dropped).
     * @tparam jacobian_adjust_transform True if the log absolute
     * Jacobian determinant of inverse parameter transforms is added to the
     * log probability.
     * @tparam M Class of model.
     * @param model Model.
     * @param params_r Real-valued parameter vector.
     * @param params_i Integer-valued parameter vector.
     * @param gradient Vector to write gradient to.
     * @param hessian Vector to write gradient to. hessian[i*D + j]
     * gives the element at the ith row and jth column of the Hessian
     * (where D=params_r.size()).
     * @param msgs Stream to which print statements in Stan
     * programs are written, default is 0
     */
    template <bool propto, bool jacobian_adjust_transform, class M>
    double grad_hess_log_prob(const M& model,
                              std::vector<double>& params_r,
                              std::vector<int>& params_i,
                              std::vector<double>& gradient,
                              std::vector<double>& hessian,
                              std::ostream* msgs = 0) {
      const double epsilon = 1e-3;
      const int order = 4;
      const double perturbations[order]
        = {-2*epsilon, -1*epsilon, epsilon, 2*epsilon};
      const double coefficients[order]
        = { 1.0 / 12.0,
            -2.0 / 3.0,
            2.0 / 3.0,
            -1.0 / 12.0 };

      double result
        = log_prob_grad<propto, jacobian_adjust_transform>(model,
                                                           params_r,
                                                           params_i,
                                                           gradient,
                                                           msgs);
      hessian.assign(params_r.size() * params_r.size(), 0);
      std::vector<double> temp_grad(params_r.size());
      std::vector<double> perturbed_params(params_r.begin(), params_r.end());
      for (size_t d = 0; d < params_r.size(); d++) {
        double* row = &hessian[d*params_r.size()];
        for (int i = 0; i < order; i++) {
          perturbed_params[d] = params_r[d] + perturbations[i];
          log_prob_grad<propto, jacobian_adjust_transform>(model,
                                                           perturbed_params,
                                                           params_i,
                                                           temp_grad);
          for (size_t dd = 0; dd < params_r.size(); dd++) {
            row[dd] += 0.5 * coefficients[i] * temp_grad[dd] / epsilon;
            hessian[d + dd*params_r.size()]
              += 0.5 * coefficients[i] * temp_grad[dd] / epsilon;
          }
        }
        perturbed_params[d] = params_r[d];
      }
      return result;
    }

    // Interface for automatic differentiation of models

    template <class M>
    struct model_functional {
      const M& model;
      std::ostream* o;

      model_functional(const M& m, std::ostream* out)
        : model(m), o(out) {}

      template <typename T>
      T operator()(Eigen::Matrix<T, Eigen::Dynamic, 1>& x) const {
        return model.template log_prob<true, true, T>(x, o);
      }
    };

    template <class M>
    void gradient(const M& model,
                  const Eigen::Matrix<double, Eigen::Dynamic, 1>& x,
                  double& f,
                  Eigen::Matrix<double, Eigen::Dynamic, 1>& grad_f,
                  std::ostream* msgs = 0) {
      stan::math::gradient(model_functional<M>(model, msgs), x, f, grad_f);
    }

    template <class M>
    void hessian(const M& model,
                 const Eigen::Matrix<double, Eigen::Dynamic, 1>& x,
                 double& f,
                 Eigen::Matrix<double, Eigen::Dynamic, 1>& grad_f,
                 Eigen::Matrix<double, Eigen::Dynamic, Eigen::Dynamic>& hess_f,
                 std::ostream* msgs = 0) {
      stan::math::hessian(model_functional<M>(model, msgs),
                          x, f, grad_f, hess_f);
    }

    template <class M>
    void gradient_dot_vector(const M& model,
                             const Eigen::Matrix<double, Eigen::Dynamic, 1>& x,
                             const Eigen::Matrix<double, Eigen::Dynamic, 1>& v,
                             double& f,
                             double& grad_f_dot_v,
                             std::ostream* msgs = 0) {
      stan::math::gradient_dot_vector(model_functional<M>(model, msgs),
                                      x, v, f, grad_f_dot_v);
    }

    template <class M>
    void hessian_times_vector(const M& model,
                              const Eigen::Matrix<double, Eigen::Dynamic, 1>& x,
                              const Eigen::Matrix<double, Eigen::Dynamic, 1>& v,
                              double& f,
                              Eigen::Matrix<double, Eigen::Dynamic, 1>&
                              hess_f_dot_v,
                              std::ostream* msgs = 0) {
      stan::math::hessian_times_vector(model_functional<M>(model, msgs),
                                       x, v, f, hess_f_dot_v);
    }

    template <class M>
    void grad_tr_mat_times_hessian(const M& model,
            const Eigen::Matrix <double, Eigen::Dynamic, 1>& x,
            const Eigen::Matrix <double, Eigen::Dynamic, Eigen::Dynamic>& X,
            Eigen::Matrix<double, Eigen::Dynamic, 1>&
            grad_tr_X_hess_f,
            std::ostream* msgs = 0) {
      stan::math::grad_tr_mat_times_hessian(model_functional<M>(model, msgs),
                                            x, X, grad_tr_X_hess_f);
    }

  }
}
#endif<|MERGE_RESOLUTION|>--- conflicted
+++ resolved
@@ -268,17 +268,10 @@
      * @param model Model.
      * @param params_r Real-valued parameter vector.
      * @param params_i Integer-valued parameter vector.
-<<<<<<< HEAD
      * @param writer Writer callback for output.
      * @param epsilon Real-valued scalar saying how much to perturb. Defaults to 1e-6.
      * @param error Real-valued scalar saying how much error to allow. Defaults to 1e-6.
      * @param msgs Stream to which Stan programs write. Defaults to 0.
-=======
-     * @param epsilon Real-valued scalar saying how much to perturb. Reasonable value is 1e-6.
-     * @param error Real-valued scalar saying how much error to allow. Reasonable value is 1e-6.
-     * @param o Output stream for messages.
-     * @param msgs Stream to which Stan programs write.
->>>>>>> develop
      * @return number of failed gradient comparisons versus allowed
      * error, so 0 if all gradients pass
      */
