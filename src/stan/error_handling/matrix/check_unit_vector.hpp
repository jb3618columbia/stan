#ifndef STAN__ERROR_HANDLING__MATRIX__CHECK_UNIT_VECTOR_HPP
#define STAN__ERROR_HANDLING__MATRIX__CHECK_UNIT_VECTOR_HPP

#include <sstream>
#include <stan/math/matrix/Eigen.hpp>
#include <stan/error_handling/domain_error.hpp>
#include <stan/error_handling/matrix/constraint_tolerance.hpp>
#include <stan/error_handling/matrix/check_nonzero_size.hpp>

namespace stan {

  namespace math {

    /**
     * Return <code>true</code> if the specified vector is unit vector.
     *
     * A valid unit vector is one where the square of the elements
     * summed is equal to 1. This function tests that the sum is within the
     * tolerance specified by <code>CONSTRAINT_TOLERANCE</code>.  This
     * function only accepts Eigen vectors, statically typed vectors,
     * not general matrices with 1 column.
     *
     * @tparam T_prob Scalar type of the vector
     *
     * @param function Function name (for error messages)
     * @param name Variable name (for error messages)
     * @param theta Vector to test.
     *
     * @return <code>true</code> if the vector is a unit vector.
     * @throw <code>std::invalid_argument</code> if <code>theta</code>
     *   is a 0-vector.
     * @throw <code>std::domain_error</code> if the vector is not a unit
     *   vector or if any element is <code>NaN</code>.
     */
    template <typename T_prob>
    bool check_unit_vector(const char* function,
                           const char* name,
                           const Eigen::Matrix<T_prob,Eigen::Dynamic,1>& theta) {
      check_nonzero_size(function, name, theta);
      T_prob ssq = theta.squaredNorm();
      if (!(fabs(1.0 - ssq) <= CONSTRAINT_TOLERANCE)) {
        std::stringstream msg;
        msg << "is not a valid unit vector."
            << " The sum of the squares of the elements should be 1, but is ";
<<<<<<< HEAD
        domain_error(function, name, ssq, msg.str());
=======
        std::string msg_str(msg.str());
        dom_err(function, name, ssq,
                msg_str.c_str());
>>>>>>> 0b7a10fd
      }
      return true;
    }

  }
}
#endif<|MERGE_RESOLUTION|>--- conflicted
+++ resolved
@@ -42,13 +42,8 @@
         std::stringstream msg;
         msg << "is not a valid unit vector."
             << " The sum of the squares of the elements should be 1, but is ";
-<<<<<<< HEAD
-        domain_error(function, name, ssq, msg.str());
-=======
         std::string msg_str(msg.str());
-        dom_err(function, name, ssq,
-                msg_str.c_str());
->>>>>>> 0b7a10fd
+        domain_error(function, name, ssq, msg_str.c_str());
       }
       return true;
     }
