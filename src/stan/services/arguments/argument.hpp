--- conflicted
+++ resolved
@@ -33,37 +33,22 @@
         return _description;
       }
 
-<<<<<<< HEAD
       virtual void print(interface_callbacks::writer::base_writer& w,
                          const int depth, const std::string prefix) = 0;
-      
+
       virtual void print_help(interface_callbacks::writer::base_writer& w,
                               const int depth, const bool recurse) = 0;
-      
+
       virtual bool parse_args(std::vector<std::string>& args,
                               interface_callbacks::writer::base_writer& info,
                               interface_callbacks::writer::base_writer& err,
-                              bool& help_flag) { 
-        return true; 
-      }
-      
-      virtual void probe_args(argument* base_arg,
-                              interface_callbacks::writer::base_writer& w) {};
-      
-=======
-      virtual void print(std::ostream* s, const int depth, const std::string prefix) = 0;
-      virtual void print_help(std::ostream* s, const int depth, const bool recurse) = 0;
-
-      virtual bool parse_args(std::vector<std::string>& args,
-                              std::ostream* out,
-                              std::ostream* err,
                               bool& help_flag) {
         return true;
       }
 
-      virtual void probe_args(argument* base_arg, std::stringstream& s) {};
+      virtual void probe_args(argument* base_arg,
+                              interface_callbacks::writer::base_writer& w) {};
 
->>>>>>> 8cc7c697
       virtual void find_arg(std::string name,
                             std::string prefix,
                             std::vector<std::string>& valid_paths) {
@@ -71,15 +56,10 @@
           valid_paths.push_back(prefix + _name);
         }
       }
-<<<<<<< HEAD
-      
+
       static void split_arg(const std::string& arg,
                             std::string& name,
                             std::string& value) {
-=======
-
-      static void split_arg(const std::string& arg, std::string& name, std::string& value) {
->>>>>>> 8cc7c697
         size_t pos = arg.find('=');
 
         if (pos != std::string::npos) {
@@ -110,4 +90,4 @@
 
   } // services
 } // stan
-#endif
+#endif