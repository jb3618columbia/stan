#include <stan/io/dump.hpp>
#include <gtest/gtest.h>
#include <boost/math/special_functions/fpclassify.hpp>

void test_list3(stan::io::dump_reader& reader,
               const std::vector<double>& vals) {
  std::vector<double> vals2 = reader.double_values();
  EXPECT_EQ(vals.size(),vals2.size());
  for (size_t i = 0; i < vals.size(); ++i) {
    if (boost::math::isnan(vals[i]))
      EXPECT_TRUE(boost::math::isnan(vals2[i]));
    else
      EXPECT_FLOAT_EQ(vals[i],vals2[i]);
  }
}
void test_list3(stan::io::dump_reader& reader,
               const std::vector<int>& vals) {
  std::vector<int> vals2 = reader.int_values();
  EXPECT_EQ(vals.size(),vals2.size());
  for (size_t i = 0; i < vals.size(); ++i)
    EXPECT_EQ(vals[i],vals2[i]);
}
template <typename T>
void test_list2(stan::io::dump_reader& reader,
                const std::string& name,
                const std::vector<T>& vals,
                const std::vector<size_t>& dims) {
  bool has_next = reader.next();
  EXPECT_EQ(true,has_next);
  EXPECT_EQ(name,reader.name());
  EXPECT_EQ(dims.size(), reader.dims().size());
  for (size_t i = 0; i < dims.size(); ++i)
    EXPECT_EQ(dims[i],reader.dims()[i]);
  test_list3(reader,vals);
}


template <typename T>
void test_list(const std::string& name, 
               const std::vector<T>& vals, 
               const std::string& s) {
  std::stringstream in(s);
  stan::io::dump_reader reader(in);
  std::vector<size_t> expected_dims;
  expected_dims.push_back(vals.size());
  test_list2(reader,name,vals,expected_dims);
}


template <typename T>
void test_val(std::string name, T val, std::string s) {
  std::stringstream in(s);
  stan::io::dump_reader reader(in);
  std::vector<T> vals;
  vals.push_back(val);
  std::vector<size_t> expected_dims;
  test_list2(reader,name,vals,expected_dims);
}

TEST(io_dump, reader_double) {
  test_val("a",-5.0,"a <- -5.0");
  test_val("a",5.0,"a <- 5.0");
  test_val("a",0.0,"a <- 0.0");
}

TEST(io_dump, reader_int) {
  test_val("a",5,"a <- 5");
  test_val("a",-1,"a <- -1");
  test_val("a",8,"a <- 8L");
}

TEST(io_dump, reader_doubles) {
  std::vector<double> vs;
  test_list("a",vs,"a <- c()");

  vs.clear();
  vs.push_back(5.0);
  vs.push_back(-6.0);
  test_list("a",vs,"a <- c(5.0,-6.0)");

  vs.clear();
  vs.push_back(0.0001);
  test_list("xYz",vs,"xYz <- c(.0001)");

  vs.clear();
  vs.push_back(-0.0001);
  test_list("xYz",vs,"xYz <- c(-.0001)");

  vs.clear();
  vs.push_back(-5);
  vs.push_back(-2.12);
  vs.push_back(3.0);
  vs.push_back(0.0);
  test_list("b12",vs,"b12 <- c(-5.0, -2.12, 3.0, 0.0)");
}

TEST(io_dump, reader_ints) {
  std::vector<int> vs;
  test_list("a",vs,"a <- c()");

  vs.clear();
  vs.push_back(5);
  vs.push_back(-6);
  test_list("a",vs,"a <- c(5,-6)");

  vs.clear();
  vs.push_back(0);
  test_list("xYz",vs,"xYz <- c(0)");

  vs.clear();
  vs.push_back(-5);
  vs.push_back(-2);
  vs.push_back(3);
  vs.push_back(0);
  test_list("b12",vs,"b12 <- c(-5, -2L, 3, 0l)");

  vs.clear();
  vs.push_back(1);
  vs.push_back(2);
  vs.push_back(3);
  vs.push_back(4);
  vs.push_back(5);
  test_list("z98",vs,"z98 <- 1:5");
  
  vs.clear();
  vs.push_back(9);
  vs.push_back(8);
  test_list("iroc",vs,"iroc <- 9:8");
}


TEST(io_dump, reader_vec_data) {
  std::vector<int> expected_vals;
  for (int i = 1; i <= 6; ++i)
    expected_vals.push_back(i);
  std::vector<size_t> expected_dims;
  expected_dims.push_back(2U);
  expected_dims.push_back(3U);

  std::string txt = "foo <- structure(1:6, .Dim = c(2,3))";
  std::stringstream in(txt);
  stan::io::dump_reader reader(in);
  test_list2(reader,"foo",expected_vals,expected_dims);
}
TEST(io_dump, reader_vec_data_backward) {
  std::vector<int> expected_vals;
  for (int i = 20; i >= 1; --i)
    expected_vals.push_back(i);
  std::vector<size_t> expected_dims;
  expected_dims.push_back(5U);
  expected_dims.push_back(4U);

  std::string txt = "foo <- structure(20:1, .Dim = c(5,4))";
  std::stringstream in(txt);
  stan::io::dump_reader reader(in);
  test_list2(reader,"foo",expected_vals,expected_dims);
}
TEST(io_dump, reader_vec_data_long_suffix) {
  std::vector<int> expected_vals;
  for (int i = 10; i >= -9; --i)
    expected_vals.push_back(i);
  std::vector<size_t> expected_dims;
  expected_dims.push_back(20U);
  std::string txt = "a <-\nc(10L, 9L, 8L, 7L, 6L, 5L, 4L, 3L, 2L, 1L, 0L, -1L, -2L, -3L, \n-4L, -5L, -6L, -7L, -8L, -9L)";
  std::stringstream in(txt);
  stan::io::dump_reader reader(in);
  test_list2(reader,"a",expected_vals,expected_dims);
}
TEST(io_dump, reader_nan_inf) {
  std::string txt = "a <- c(-1.0, Inf, -Inf, 0, Infinity, 129, NaN, -4)"; 
  std::vector<double> expected_vals;
  expected_vals.push_back(-1.0);
  expected_vals.push_back(std::numeric_limits<double>::infinity());
  expected_vals.push_back(-std::numeric_limits<double>::infinity());
  expected_vals.push_back(0.0);
  expected_vals.push_back(std::numeric_limits<double>::infinity());
  expected_vals.push_back(129.0);
  expected_vals.push_back(std::numeric_limits<double>::quiet_NaN());
  expected_vals.push_back(-4);

  std::vector<size_t> expected_dims;
  expected_dims.push_back(expected_vals.size());
  std::stringstream in(txt);
  stan::io::dump_reader reader(in);
  test_list2(reader,"a",expected_vals,expected_dims);
}

TEST(io_dump, reader_vec_double) {
  std::vector<double> expected_vals;
  expected_vals.push_back(1.0);
  expected_vals.push_back(4.0);
  expected_vals.push_back(2.0);
  expected_vals.push_back(5.0);
  expected_vals.push_back(3.0);
  expected_vals.push_back(6.0);
  std::vector<size_t> expected_dims;
  expected_dims.push_back(2U);
  expected_dims.push_back(3U);
  std::string txt = "foo <- structure(c(1.0,4.0,2.0,5.0,3.0,6.0), .Dim = c(2,3))";
  std::stringstream in(txt);
  stan::io::dump_reader reader(in);
  test_list2(reader,"foo",expected_vals,expected_dims);
}
TEST(io_dump, reader_vec_double_dots) {
  std::vector<double> expected_vals;
  expected_vals.push_back(1.0);
  expected_vals.push_back(4.0);
  expected_vals.push_back(2.0);
  expected_vals.push_back(5.0);
  expected_vals.push_back(3.0);
  expected_vals.push_back(6.0);
  std::vector<size_t> expected_dims;
  expected_dims.push_back(2U);
  expected_dims.push_back(3U);
  std::string txt = "foo <- structure(c(1.0,4.0,2.0,5.0,3.0,6.0), .Dim = 2:3))";
  std::stringstream in(txt);
  stan::io::dump_reader reader(in);
  test_list2(reader,"foo",expected_vals,expected_dims);
}
TEST(io_dump, reader_vec_double_dots_rev) {
  std::vector<double> expected_vals;
  expected_vals.push_back(1.0);
  expected_vals.push_back(4.0);
  expected_vals.push_back(2.0);
  expected_vals.push_back(5.0);
  expected_vals.push_back(3.0);
  expected_vals.push_back(6.0);
  std::vector<size_t> expected_dims;
  expected_dims.push_back(3U);
  expected_dims.push_back(2U);
  std::string txt = "foo <- structure(c(1.0,4.0,2.0,5.0,3.0,6.0), .Dim = 3:2))";
  std::stringstream in(txt);
  stan::io::dump_reader reader(in);
  test_list2(reader,"foo",expected_vals,expected_dims);
}



TEST(io_dump, reader_vec_int) {
  std::vector<int> expected_vals;
  expected_vals.push_back(1);
  expected_vals.push_back(4);
  expected_vals.push_back(2);
  expected_vals.push_back(5);
  expected_vals.push_back(3);
  expected_vals.push_back(6);
  std::vector<size_t> expected_dims;
  expected_dims.push_back(2U);
  expected_dims.push_back(3U);
  std::string txt = "foo <- structure(c(1,4,2,5,3,6), .Dim = c(2,3))";
  std::stringstream in(txt);
  stan::io::dump_reader reader(in);
  test_list2(reader,"foo",expected_vals,expected_dims);
}

TEST(io_dump, reader_sequence) {
  std::string txt = "foo <- 1\nbar <- 2";
  std::stringstream in(txt);
  stan::io::dump_reader reader(in);
  EXPECT_TRUE(reader.next());
  EXPECT_EQ("foo",reader.name());
  EXPECT_TRUE(reader.next());
  EXPECT_EQ("bar",reader.name());
  EXPECT_FALSE(reader.next());
}

TEST(io_dump,two_lines) {
  std::string txt = "foo <- 3\nbar <- 4";
  std::stringstream in(txt);
  stan::io::dump dump(in);
  EXPECT_TRUE(dump.contains_i("foo"));
  EXPECT_TRUE(dump.contains_i("bar"));

  std::string txt2 = "foo <- 3\nloo <- 4";
  std::stringstream in2(txt2);
  stan::io::dump dump2(in2);
  EXPECT_TRUE(dump2.contains_i("foo"));
  EXPECT_FALSE(dump2.contains_i("oo"));
  EXPECT_TRUE(dump2.contains_i("loo"));
}

TEST(io_dump,dump) {
  std::string txt = "foo <- c(1,2)\nbar<-1.0\n\"bing\"<-\nstructure(c(1.0,4.0,2.0,5.0,3.0,6.0), .Dim = c(2,3))\nqux <- 2.0\nquux<-structure(c(1.0,2.0,3.0,4.0), .Dim = c(2L, 2L))";
  std::stringstream in(txt);
  stan::io::dump dump(in);
  EXPECT_TRUE(dump.contains_i("foo"));
  EXPECT_TRUE(dump.contains_r("foo"));
  EXPECT_TRUE(dump.contains_r("bar"));
  EXPECT_TRUE(dump.contains_r("qux"));
  EXPECT_TRUE(dump.contains_r("quux"));
  EXPECT_FALSE(dump.contains_r("baz"));
  EXPECT_FALSE(dump.contains_i("bingz"));

  EXPECT_EQ(2U,dump.vals_i("foo").size());
  EXPECT_EQ(1U,dump.vals_r("bar").size());
  EXPECT_EQ(1,dump.vals_i("foo")[0]);
  EXPECT_EQ(2,dump.vals_i("foo")[1]);
  EXPECT_FLOAT_EQ(1.0,dump.vals_r("foo")[0]);
  EXPECT_FLOAT_EQ(2.0,dump.vals_r("foo")[1]);
  EXPECT_FLOAT_EQ(1.0,dump.vals_r("bar")[0]);
  EXPECT_EQ(6U,dump.vals_r("bing").size());
  EXPECT_FLOAT_EQ(2.0,dump.vals_r("bing")[2]);
  EXPECT_EQ(1U,dump.vals_r("qux").size());
  EXPECT_EQ(4U,dump.vals_r("quux").size());
  EXPECT_FLOAT_EQ(4.0,dump.vals_r("quux")[3]);
  
  EXPECT_EQ(2U, dump.dims_r("bing").size());
  EXPECT_EQ(2U, dump.dims_r("bing")[0]);
  EXPECT_EQ(3U, dump.dims_r("bing")[1]);

  EXPECT_EQ(2U, dump.dims_r("quux").size());
  EXPECT_EQ(2U, dump.dims_r("quux")[0]);
  EXPECT_EQ(2U, dump.dims_r("quux")[1]);

  EXPECT_TRUE(dump.remove("bing"));
  EXPECT_FALSE(dump.remove("bing"));
}

TEST(io_dump,dump_contains_i) {
  std::string txt = "foo <- c(1,2)";
  std::stringstream in(txt);
  stan::io::dump dump(in);
  EXPECT_TRUE(dump.contains_i("foo"));
  EXPECT_TRUE(dump.contains_r("foo"));

  EXPECT_EQ(2U,dump.vals_i("foo").size());

  EXPECT_EQ(1,dump.vals_i("foo")[0]);
  EXPECT_EQ(2,dump.vals_i("foo")[1]);
  EXPECT_FLOAT_EQ(1.0,dump.vals_r("foo")[0]);
  EXPECT_FLOAT_EQ(2.0,dump.vals_r("foo")[1]);

  EXPECT_TRUE(dump.remove("foo"));
  EXPECT_FALSE(dump.remove("foo"));

  EXPECT_FALSE(dump.contains_i("foo"));
  EXPECT_FALSE(dump.contains_r("foo"));
}

TEST(io_dump, dump_safety) {
  std::string txt = "foo <- c(1,2)\nbar<-1.0";
  //std::string txt = "bar<-1.0\nfoo <- c(1,2)\n";
  std::stringstream in(txt);
  stan::io::dump dump(in);

  EXPECT_TRUE(dump.contains_i("foo"));
  EXPECT_TRUE(dump.contains_r("foo"));  

  EXPECT_FALSE(dump.contains_i("bar"));
  EXPECT_TRUE(dump.contains_r("bar"));  

  EXPECT_FALSE(dump.contains_i("bing"));
  EXPECT_FALSE(dump.contains_r("bing"));

  
  EXPECT_EQ(2U,dump.vals_i("foo").size());
  EXPECT_EQ(1U,dump.dims_i("foo").size());
  EXPECT_EQ(2U,dump.dims_i("foo")[0]);
  EXPECT_EQ(1,dump.vals_i("foo")[0]);
  EXPECT_EQ(2,dump.vals_i("foo")[1]);

  EXPECT_EQ(2U,dump.vals_r("foo").size());
  EXPECT_EQ(1U,dump.dims_r("foo").size());
  EXPECT_EQ(2U,dump.dims_r("foo")[0]);
  EXPECT_FLOAT_EQ(1.0,dump.vals_r("foo")[0]);
  EXPECT_FLOAT_EQ(2.0,dump.vals_r("foo")[1]);

  EXPECT_EQ(1U,dump.vals_r("bar").size());
  EXPECT_EQ(0U,dump.dims_r("bar").size());
  EXPECT_FLOAT_EQ(1.0,dump.vals_r("bar")[0]);

  EXPECT_EQ(0U,dump.vals_i("bar").size());
  EXPECT_EQ(0U,dump.dims_i("bar").size());

  EXPECT_EQ(0U,dump.vals_r("bing").size());
  EXPECT_FALSE(dump.contains_r("bing"));
  EXPECT_EQ(0U,dump.vals_i("bing").size());
  EXPECT_FALSE(dump.contains_i("bing"));

  EXPECT_EQ(0U,dump.dims_r("bing").size());
  EXPECT_FALSE(dump.contains_r("bing"));
  EXPECT_EQ(0U,dump.dims_i("bing").size());
  EXPECT_FALSE(dump.contains_i("bing"));
}

TEST(io_dump, dump_abs_ref) {
  std::string txt = "\"N\" <-\n5\n\"y\" <-\n c(1.0, 2.0, 1.2, -0.2, 2.7)";
  std::stringstream in(txt);
  stan::io::dump dump(in);
  EXPECT_TRUE(dump.contains_i("N"));
  stan::io::var_context& context = dump;
  EXPECT_TRUE(context.contains_i("N"));
}

TEST(io_dump, product) {
  std::vector<size_t>dims;
  dims.push_back(1);
  
  EXPECT_FLOAT_EQ(1.0, stan::io::product(dims));
  dims.push_back(3);
  dims.push_back(4);
  EXPECT_FLOAT_EQ(12.0, stan::io::product(dims));
}


// thanks to ksvanhorn for pointing out this test case
// which failed in Stan 1.3
TEST(io_dump, it_sign_ksvanhorn) {
  using std::vector;
  std::string txt
    = "N <- 5\ny <- c(2, 1, 1, 2, -3.4)\nsigma <- 3\n";
  vector<size_t> dims;
  std::stringstream in(txt);
  stan::io::dump dump(in);
  EXPECT_TRUE(dump.contains_i("N"));
  EXPECT_TRUE(dump.contains_r("N"));
  EXPECT_TRUE(dump.contains_r("y"));
  EXPECT_TRUE(dump.contains_i("sigma"));
  EXPECT_TRUE(dump.contains_r("sigma"));

  vector<int> N_values = dump.vals_i("N");
<<<<<<< HEAD
  EXPECT_EQ(1,N_values.size());
  EXPECT_EQ(5,N_values[0]);

  vector<double> y_values = dump.vals_r("y");
  EXPECT_EQ(5,y_values.size());
=======
  EXPECT_EQ(1U,N_values.size());
  EXPECT_EQ(5,N_values[0]);

  vector<double> y_values = dump.vals_r("y");
  EXPECT_EQ(5U,y_values.size());
>>>>>>> 90e87542
  EXPECT_FLOAT_EQ(2,y_values[0]);
  EXPECT_FLOAT_EQ(1,y_values[1]);
  EXPECT_FLOAT_EQ(1,y_values[2]);
  EXPECT_FLOAT_EQ(2,y_values[3]);
  EXPECT_FLOAT_EQ(-3.4,y_values[4]);

  vector<double> sigma_values = dump.vals_r("sigma");
<<<<<<< HEAD
  EXPECT_EQ(1,sigma_values.size());
=======
  EXPECT_EQ(1U,sigma_values.size());
>>>>>>> 90e87542
  EXPECT_FLOAT_EQ(3,sigma_values[0]);
  
}<|MERGE_RESOLUTION|>--- conflicted
+++ resolved
@@ -419,19 +419,11 @@
   EXPECT_TRUE(dump.contains_r("sigma"));
 
   vector<int> N_values = dump.vals_i("N");
-<<<<<<< HEAD
-  EXPECT_EQ(1,N_values.size());
-  EXPECT_EQ(5,N_values[0]);
-
-  vector<double> y_values = dump.vals_r("y");
-  EXPECT_EQ(5,y_values.size());
-=======
   EXPECT_EQ(1U,N_values.size());
   EXPECT_EQ(5,N_values[0]);
 
   vector<double> y_values = dump.vals_r("y");
   EXPECT_EQ(5U,y_values.size());
->>>>>>> 90e87542
   EXPECT_FLOAT_EQ(2,y_values[0]);
   EXPECT_FLOAT_EQ(1,y_values[1]);
   EXPECT_FLOAT_EQ(1,y_values[2]);
@@ -439,11 +431,7 @@
   EXPECT_FLOAT_EQ(-3.4,y_values[4]);
 
   vector<double> sigma_values = dump.vals_r("sigma");
-<<<<<<< HEAD
-  EXPECT_EQ(1,sigma_values.size());
-=======
   EXPECT_EQ(1U,sigma_values.size());
->>>>>>> 90e87542
   EXPECT_FLOAT_EQ(3,sigma_values[0]);
   
 }